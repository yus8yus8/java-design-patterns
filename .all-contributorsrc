--- conflicted
+++ resolved
@@ -292,12 +292,15 @@
       ]
     },
     {
-<<<<<<< HEAD
       "login": "igeligel",
       "name": "Kevin Peters",
       "avatar_url": "https://avatars1.githubusercontent.com/u/12736734?v=4",
       "profile": "https://www.kevinpeters.net/about/",
-=======
+      "contributions": [
+        "code"
+      ]
+    },
+    {
       "login": "llorllale",
       "name": "George Aristy",
       "avatar_url": "https://avatars1.githubusercontent.com/u/2019896?v=4",
@@ -437,7 +440,6 @@
       "name": "Robert Kasperczyk",
       "avatar_url": "https://avatars1.githubusercontent.com/u/9137432?v=4",
       "profile": "https://github.com/robertt240",
->>>>>>> c5479cc8
       "contributions": [
         "code"
       ]
