{
  "files": [
    "README.md"
  ],
  "imageSize": 100,
  "commit": false,
  "contributors": [
    {
      "login": "iluwatar",
      "name": "Ilkka Seppälä",
      "avatar_url": "https://avatars1.githubusercontent.com/u/582346?v=4",
      "profile": "https://github.com/iluwatar",
      "contributions": [
        "projectManagement",
        "maintenance",
        "content"
      ]
    },
    {
      "login": "amit1307",
      "name": "amit1307",
      "avatar_url": "https://avatars0.githubusercontent.com/u/23420222?v=4",
      "profile": "https://github.com/amit1307",
      "contributions": [
        "code"
      ]
    },
    {
      "login": "npathai",
      "name": "Narendra Pathai",
      "avatar_url": "https://avatars2.githubusercontent.com/u/1792515?v=4",
      "profile": "https://github.com/npathai",
      "contributions": [
        "code",
        "ideas",
        "review"
      ]
    },
    {
      "login": "fluxw42",
      "name": "Jeroen Meulemeester",
      "avatar_url": "https://avatars1.githubusercontent.com/u/1545460?v=4",
      "profile": "https://github.com/fluxw42",
      "contributions": [
        "code"
      ]
    },
    {
      "login": "mikulucky",
      "name": "Joseph McCarthy",
      "avatar_url": "https://avatars0.githubusercontent.com/u/4526195?v=4",
      "profile": "http://www.joemccarthy.co.uk",
      "contributions": [
        "code"
      ]
    },
    {
      "login": "thomasoss",
      "name": "Thomas",
      "avatar_url": "https://avatars1.githubusercontent.com/u/22516154?v=4",
      "profile": "https://github.com/thomasoss",
      "contributions": [
        "code"
      ]
    },
    {
      "login": "anuragagarwal561994",
      "name": "Anurag Agarwal",
      "avatar_url": "https://avatars1.githubusercontent.com/u/6075379?v=4",
      "profile": "https://github.com/anuragagarwal561994",
      "contributions": [
        "code"
      ]
    },
    {
      "login": "markusmo3",
      "name": "Markus Moser",
      "avatar_url": "https://avatars1.githubusercontent.com/u/3317416?v=4",
      "profile": "https://markusmo3.github.io",
      "contributions": [
        "design",
        "code",
        "ideas"
      ]
    },
    {
      "login": "isabiq",
      "name": "Sabiq Ihab",
      "avatar_url": "https://avatars1.githubusercontent.com/u/19510920?v=4",
      "profile": "https://twitter.com/i_sabiq",
      "contributions": [
        "code"
      ]
    },
    {
      "login": "inbravo",
      "name": "Amit Dixit",
      "avatar_url": "https://avatars3.githubusercontent.com/u/5253764?v=4",
      "profile": "http://inbravo.github.io",
      "contributions": [
        "code"
      ]
    },
    {
      "login": "piyushchaudhari04",
      "name": "Piyush Kailash Chaudhari",
      "avatar_url": "https://avatars3.githubusercontent.com/u/10268029?v=4",
      "profile": "https://github.com/piyushchaudhari04",
      "contributions": [
        "code"
      ]
    },
    {
      "login": "joshzambales",
      "name": "joshzambales",
      "avatar_url": "https://avatars1.githubusercontent.com/u/8704552?v=4",
      "profile": "https://github.com/joshzambales",
      "contributions": [
        "code"
      ]
    },
    {
      "login": "Crossy147",
      "name": "Kamil Pietruszka",
      "avatar_url": "https://avatars2.githubusercontent.com/u/7272996?v=4",
      "profile": "https://github.com/Crossy147",
      "contributions": [
        "code"
      ]
    },
    {
      "login": "zafarella",
      "name": "Zafar Khaydarov",
      "avatar_url": "https://avatars2.githubusercontent.com/u/660742?v=4",
      "profile": "http://cs.joensuu.fi/~zkhayda",
      "contributions": [
        "code",
        "doc"
      ]
    },
    {
      "login": "kemitix",
      "name": "Paul Campbell",
      "avatar_url": "https://avatars1.githubusercontent.com/u/1147749?v=4",
      "profile": "https://kemitix.github.io/",
      "contributions": [
        "code"
      ]
    },
    {
      "login": "Argyro-Sioziou",
      "name": "Argyro Sioziou",
      "avatar_url": "https://avatars0.githubusercontent.com/u/22822639?v=4",
      "profile": "https://github.com/Argyro-Sioziou",
      "contributions": [
        "code"
      ]
    },
    {
      "login": "TylerMcConville",
      "name": "TylerMcConville",
      "avatar_url": "https://avatars0.githubusercontent.com/u/4946449?v=4",
      "profile": "https://github.com/TylerMcConville",
      "contributions": [
        "code"
      ]
    },
    {
      "login": "saksham93",
      "name": "saksham93",
      "avatar_url": "https://avatars1.githubusercontent.com/u/37399540?v=4",
      "profile": "https://github.com/saksham93",
      "contributions": [
        "code"
      ]
    },
    {
      "login": "nikhilbarar",
      "name": "nikhilbarar",
      "avatar_url": "https://avatars2.githubusercontent.com/u/37332144?v=4",
      "profile": "https://github.com/nikhilbarar",
      "contributions": [
        "code"
      ]
    },
    {
      "login": "colinbut",
      "name": "Colin But",
      "avatar_url": "https://avatars2.githubusercontent.com/u/10725674?v=4",
      "profile": "http://colinbut.com",
      "contributions": [
        "code"
      ]
    },
    {
      "login": "ruslanpa",
      "name": "Ruslan",
      "avatar_url": "https://avatars2.githubusercontent.com/u/1503411?v=4",
      "profile": "https://github.com/ruslanpa",
      "contributions": [
        "code"
      ]
    },
    {
      "login": "JuhoKang",
      "name": "Juho Kang",
      "avatar_url": "https://avatars1.githubusercontent.com/u/4745294?v=4",
      "profile": "https://github.com/JuhoKang",
      "contributions": [
        "code"
      ]
    },
    {
      "login": "dheeraj-mummareddy",
      "name": "Dheeraj Mummareddy",
      "avatar_url": "https://avatars2.githubusercontent.com/u/7002230?v=4",
      "profile": "https://github.com/dheeraj-mummareddy",
      "contributions": [
        "code"
      ]
    },
    {
      "login": "bernardosulzbach",
      "name": "Bernardo Sulzbach",
      "avatar_url": "https://avatars0.githubusercontent.com/u/8271090?v=4",
      "profile": "https://www.bernardosulzbach.com",
      "contributions": [
        "code"
      ]
    },
    {
      "login": "4lexis",
      "name": "Aleksandar Dudukovic",
      "avatar_url": "https://avatars0.githubusercontent.com/u/19871727?v=4",
      "profile": "https://github.com/4lexis",
      "contributions": [
        "code"
      ]
    },
    {
      "login": "yusufaytas",
      "name": "Yusuf Aytaş",
      "avatar_url": "https://avatars2.githubusercontent.com/u/1049483?v=4",
      "profile": "https://www.yusufaytas.com",
      "contributions": [
        "code"
      ]
    },
    {
      "login": "qpi",
      "name": "Mihály Kuprivecz",
      "avatar_url": "https://avatars2.githubusercontent.com/u/1001491?v=4",
      "profile": "http://futurehomes.hu",
      "contributions": [
        "code"
      ]
    },
    {
      "login": "kapinuss",
      "name": "Stanislav Kapinus",
      "avatar_url": "https://avatars0.githubusercontent.com/u/17639945?v=4",
      "profile": "https://github.com/kapinuss",
      "contributions": [
        "code"
      ]
    },
    {
      "login": "gvsharma",
      "name": "GVSharma",
      "avatar_url": "https://avatars1.githubusercontent.com/u/6648152?v=4",
      "profile": "https://github.com/gvsharma",
      "contributions": [
        "code"
      ]
    },
    {
      "login": "SrdjanPaunovic",
      "name": "Srđan Paunović",
      "avatar_url": "https://avatars1.githubusercontent.com/u/22815104?v=4",
      "profile": "https://github.com/SrdjanPaunovic",
      "contributions": [
        "code"
      ]
    },
    {
      "login": "sideris",
      "name": "Petros G. Sideris",
      "avatar_url": "https://avatars3.githubusercontent.com/u/5484694?v=4",
      "profile": "https://sideris.xyz/",
      "contributions": [
        "code"
      ]
    },
    {
<<<<<<< HEAD
      "login": "prafful1",
      "name": "Prafful Agarwal",
      "avatar_url": "https://avatars0.githubusercontent.com/u/14350274?v=4",
      "profile": "https://github.com/prafful1",
      "contributions": [
        "content"
      ]
=======
      "login": "sankypanhale",
      "name": "Sanket Panhale",
      "avatar_url": "https://avatars1.githubusercontent.com/u/6478783?v=4",
      "profile": "https://github.com/sankypanhale",
      "contributions": [
        "content"
      ]
    },
    {
      "login": "staillebois",
      "name": "staillebois",
      "avatar_url": "https://avatars0.githubusercontent.com/u/23701200?v=4",
      "profile": "https://github.com/staillebois",
      "contributions": [
        "code"
      ]
    },
    {
      "login": "valdar-hu",
      "name": "Krisztián Nagy",
      "avatar_url": "https://avatars3.githubusercontent.com/u/17962817?v=4",
      "profile": "https://github.com/valdar-hu",
      "contributions": [
        "code"
      ]
    },
    {
      "login": "vanogrid",
      "name": "Alexander Ivanov",
      "avatar_url": "https://avatars0.githubusercontent.com/u/4307918?v=4",
      "profile": "https://www.vanogrid.com",
      "contributions": [
        "code"
      ]
    },
    {
      "login": "yosfik",
      "name": "Yosfik Alqadri",
      "avatar_url": "https://avatars3.githubusercontent.com/u/4850270?v=4",
      "profile": "https://github.com/yosfik",
      "contributions": [
        "code"
      ]
    },
    {
      "login": "7agustibm",
      "name": "Agustí Becerra Milà",
      "avatar_url": "https://avatars0.githubusercontent.com/u/8149332?v=4",
      "profile": "https://github.com/7agustibm",
      "contributions": [
        "code"
      ]
    },
    {
      "login": "Juaanma",
      "name": "Juan Manuel Suárez",
      "avatar_url": "https://avatars3.githubusercontent.com/u/7390500?v=4",
      "profile": "https://github.com/Juaanma",
      "contributions": [
        "code"
      ]
    },
    {
      "login": "LuigiCortese",
      "name": "Luigi Cortese",
      "avatar_url": "https://avatars0.githubusercontent.com/u/9956006?v=4",
      "profile": "http://www.devsedge.net/",
      "contributions": [
        "code"
      ]
    },
    {
      "login": "Rzeposlaw",
      "name": "Katarzyna Rzepecka",
      "avatar_url": "https://avatars2.githubusercontent.com/u/18425745?v=4",
      "profile": "https://github.com/Rzeposlaw",
      "contributions": [
        "code"
      ]
    },
    {
      "login": "akrystian",
      "name": "adamski.pro",
      "avatar_url": "https://avatars1.githubusercontent.com/u/6537430?v=4",
      "profile": "http://adamski.pro",
      "contributions": [
        "code"
      ]
    },
    {
      "login": "baislsl",
      "name": "Shengli Bai",
      "avatar_url": "https://avatars0.githubusercontent.com/u/17060584?v=4",
      "profile": "https://github.com/baislsl",
      "contributions": [
        "code"
      ]
    },
    {
      "login": "besok",
      "name": "Boris",
      "avatar_url": "https://avatars2.githubusercontent.com/u/29834592?v=4",
      "profile": "https://github.com/besok",
      "contributions": [
        "code"
      ]
    },
    {
      "login": "dmitraver",
      "name": "Dmitry Avershin",
      "avatar_url": "https://avatars3.githubusercontent.com/u/1798156?v=4",
      "profile": "https://github.com/dmitraver",
      "contributions": [
        "code"
      ]
    },
    {
      "login": "fanofxiaofeng",
      "name": "靳阳",
      "avatar_url": "https://avatars0.githubusercontent.com/u/3983683?v=4",
      "profile": "https://github.com/fanofxiaofeng",
      "contributions": [
        "code"
      ]
    },
    {
      "login": "hoangnam2261",
      "name": "hoangnam2261",
      "avatar_url": "https://avatars2.githubusercontent.com/u/31692990?v=4",
      "profile": "https://github.com/hoangnam2261",
      "contributions": [
        "code"
      ]
    },
    {
      "login": "jarpit96",
      "name": "Arpit Jain",
      "avatar_url": "https://avatars2.githubusercontent.com/u/10098713?v=4",
      "profile": "https://github.com/jarpit96",
      "contributions": [
        "code"
      ]
    },
    {
      "login": "joningiwork",
      "name": "Jón Ingi Sveinbjörnsson",
      "avatar_url": "https://avatars2.githubusercontent.com/u/6115148?v=4",
      "profile": "http://joningi.net",
      "contributions": [
        "code"
      ]
    },
    {
      "login": "kirill-vlasov",
      "name": "Kirill Vlasov",
      "avatar_url": "https://avatars3.githubusercontent.com/u/16112495?v=4",
      "profile": "https://github.com/kirill-vlasov",
      "contributions": [
        "code"
      ]
    },
    {
      "login": "mitchellirvin",
      "name": "Mitchell Irvin",
      "avatar_url": "https://avatars0.githubusercontent.com/u/16233245?v=4",
      "profile": "http://mitchell-irvin.com",
      "contributions": [
        "code"
      ]
    },
    {
      "login": "ranjeet-floyd",
      "name": "Ranjeet",
      "avatar_url": "https://avatars0.githubusercontent.com/u/1992972?v=4",
      "profile": "https://ranjeet-floyd.github.io",
      "contributions": [
        "code"
      ]
    },
    {
      "login": "Alwayswithme",
      "name": "PhoenixYip",
      "avatar_url": "https://avatars3.githubusercontent.com/u/3234786?v=4",
      "profile": "https://alwayswithme.github.io",
      "contributions": [
        "code"
      ]
    },
    {
      "login": "MSaifAsif",
      "name": "M Saif Asif",
      "avatar_url": "https://avatars1.githubusercontent.com/u/6280554?v=4",
      "profile": "https://github.com/MSaifAsif",
      "contributions": [
        "code"
      ]
    },
    {
      "login": "kanwarpreet25",
      "name": "kanwarpreet25",
      "avatar_url": "https://avatars0.githubusercontent.com/u/39183641?v=4",
      "profile": "https://github.com/kanwarpreet25",
      "contributions": [
        "code"
      ]
    },
    {
      "login": "leonmak",
      "name": "Leon Mak",
      "avatar_url": "https://avatars3.githubusercontent.com/u/13071508?v=4",
      "profile": "http://leonmak.me",
      "contributions": [
        "code"
      ]
    },
    {
      "login": "perwramdemark",
      "name": "Per Wramdemark",
      "avatar_url": "https://avatars2.githubusercontent.com/u/7052193?v=4",
      "profile": "http://www.wramdemark.se",
      "contributions": [
        "code"
      ]
    },
    {
      "login": "waisuan",
      "name": "Evan Sia Wai Suan",
      "avatar_url": "https://avatars2.githubusercontent.com/u/10975700?v=4",
      "profile": "https://github.com/waisuan",
      "contributions": [
        "code"
      ]
    },
    {
      "login": "AnaghaSasikumar",
      "name": "AnaghaSasikumar",
      "avatar_url": "https://avatars2.githubusercontent.com/u/42939261?v=4",
      "profile": "https://github.com/AnaghaSasikumar",
      "contributions": [
        "code"
      ]
    },
    {
      "login": "christofferh",
      "name": "Christoffer Hamberg",
      "avatar_url": "https://avatars1.githubusercontent.com/u/767643?v=4",
      "profile": "https://christofferh.com",
      "contributions": [
        "code"
      ]
    },
    {
      "login": "dgruntz",
      "name": "Dominik Gruntz",
      "avatar_url": "https://avatars0.githubusercontent.com/u/1516800?v=4",
      "profile": "https://github.com/dgruntz",
      "contributions": [
        "code"
      ]
    },
    {
      "login": "hannespernpeintner",
      "name": "Hannes",
      "avatar_url": "https://avatars3.githubusercontent.com/u/1679437?v=4",
      "profile": "https://bitbucket.org/hannespernpeintner/",
      "contributions": [
        "code"
      ]
    },
    {
      "login": "leogtzr",
      "name": "Leo Gutiérrez Ramírez",
      "avatar_url": "https://avatars0.githubusercontent.com/u/1211969?v=4",
      "profile": "https://github.com/leogtzr",
      "contributions": [
        "code"
      ]
    },
    {
      "login": "npczwh",
      "name": "Zhang WH",
      "avatar_url": "https://avatars0.githubusercontent.com/u/14066422?v=4",
      "profile": "https://github.com/npczwh",
      "contributions": [
        "code"
      ]
    },
    {
      "login": "oconnelc",
      "name": "Christopher O'Connell",
      "avatar_url": "https://avatars0.githubusercontent.com/u/1112973?v=4",
      "profile": "https://github.com/oconnelc",
      "contributions": [
        "code"
      ]
    },
    {
      "login": "giorgosmav21",
      "name": "George Mavroeidis",
      "avatar_url": "https://avatars2.githubusercontent.com/u/22855493?v=4",
      "profile": "https://github.com/giorgosmav21",
      "contributions": [
        "code"
      ]
    },
    {
      "login": "hbothra15",
      "name": "Hemant Bothra",
      "avatar_url": "https://avatars1.githubusercontent.com/u/7418012?v=4",
      "profile": "https://github.com/hbothra15",
      "contributions": [
        "code"
      ]
    },
    {
      "login": "igeligel",
      "name": "Kevin Peters",
      "avatar_url": "https://avatars1.githubusercontent.com/u/12736734?v=4",
      "profile": "https://www.kevinpeters.net/about/",
      "contributions": [
        "code"
      ]
    },
    {
      "login": "llorllale",
      "name": "George Aristy",
      "avatar_url": "https://avatars1.githubusercontent.com/u/2019896?v=4",
      "profile": "https://llorllale.github.io/",
      "contributions": [
        "code"
      ]
    },
    {
      "login": "mookkiah",
      "name": "Mahendran Mookkiah",
      "avatar_url": "https://avatars1.githubusercontent.com/u/8975264?v=4",
      "profile": "https://github.com/mookkiah",
      "contributions": [
        "code"
      ]
    },
    {
      "login": "Azureyjt",
      "name": "Azureyjt",
      "avatar_url": "https://avatars2.githubusercontent.com/u/18476317?v=4",
      "profile": "https://github.com/Azureyjt",
      "contributions": [
        "code"
      ]
    },
    {
      "login": "vehpsr",
      "name": "gans",
      "avatar_url": "https://avatars2.githubusercontent.com/u/3133265?v=4",
      "profile": "https://github.com/vehpsr",
      "contributions": [
        "code"
      ]
    },
    {
      "login": "ThatGuyWithTheHat",
      "name": "Matt",
      "avatar_url": "https://avatars0.githubusercontent.com/u/24470582?v=4",
      "profile": "https://github.com/ThatGuyWithTheHat",
      "contributions": [
        "content"
      ]
    },
    {
      "login": "gopinath-langote",
      "name": "Gopinath Langote",
      "avatar_url": "https://avatars2.githubusercontent.com/u/10210778?v=4",
      "profile": "https://www.linkedin.com/in/gopinathlangote/",
      "contributions": [
        "code"
      ]
    },
    {
      "login": "hoswey",
      "name": "Hoswey",
      "avatar_url": "https://avatars3.githubusercontent.com/u/3689445?v=4",
      "profile": "https://github.com/hoswey",
      "contributions": [
        "code"
      ]
    },
    {
      "login": "amit2103",
      "name": "Amit Pandey",
      "avatar_url": "https://avatars3.githubusercontent.com/u/7566692?v=4",
      "profile": "https://github.com/amit2103",
      "contributions": [
        "code"
      ]
    },
    {
      "login": "gwildor28",
      "name": "gwildor28",
      "avatar_url": "https://avatars0.githubusercontent.com/u/16000365?v=4",
      "profile": "https://github.com/gwildor28",
      "contributions": [
        "content"
      ]
    },
    {
      "login": "llitfkitfk",
      "name": "田浩",
      "avatar_url": "https://avatars1.githubusercontent.com/u/2404785?v=4",
      "profile": "https://t.me/paul_docker",
      "contributions": [
        "content"
      ]
    },
    {
      "login": "pitsios-s",
      "name": "Stamatis Pitsios",
      "avatar_url": "https://avatars1.githubusercontent.com/u/6773603?v=4",
      "profile": "https://twitter.com/StPitsios",
      "contributions": [
        "code"
      ]
    },
    {
      "login": "qza",
      "name": "qza",
      "avatar_url": "https://avatars3.githubusercontent.com/u/233149?v=4",
      "profile": "https://github.com/qza",
      "contributions": [
        "code"
      ]
    },
    {
      "login": "Tschis",
      "name": "Rodolfo Forte",
      "avatar_url": "https://avatars1.githubusercontent.com/u/20662669?v=4",
      "profile": "http://tschis.github.io",
      "contributions": [
        "content"
      ]
    },
    {
      "login": "ankurkaushal",
      "name": "Ankur Kaushal",
      "avatar_url": "https://avatars2.githubusercontent.com/u/2236616?v=4",
      "profile": "https://github.com/ankurkaushal",
      "contributions": [
        "code"
      ]
    },
    {
      "login": "okinskas",
      "name": "Ovidijus Okinskas",
      "avatar_url": "https://avatars0.githubusercontent.com/u/20372387?v=4",
      "profile": "https://www.linkedin.com/in/ovidijus-okinskas/",
      "contributions": [
        "code"
      ]
    },
    {
      "login": "robertt240",
      "name": "Robert Kasperczyk",
      "avatar_url": "https://avatars1.githubusercontent.com/u/9137432?v=4",
      "profile": "https://github.com/robertt240",
      "contributions": [
        "code"
      ]
>>>>>>> 6f0035e7
    }
  ],
  "contributorsPerLine": 4,
  "projectName": "java-design-patterns",
  "projectOwner": "iluwatar",
  "repoType": "github",
  "repoHost": "https://github.com",
  "skipCi": true
}<|MERGE_RESOLUTION|>--- conflicted
+++ resolved
@@ -292,7 +292,6 @@
       ]
     },
     {
-<<<<<<< HEAD
       "login": "prafful1",
       "name": "Prafful Agarwal",
       "avatar_url": "https://avatars0.githubusercontent.com/u/14350274?v=4",
@@ -300,7 +299,8 @@
       "contributions": [
         "content"
       ]
-=======
+    },
+    {
       "login": "sankypanhale",
       "name": "Sanket Panhale",
       "avatar_url": "https://avatars1.githubusercontent.com/u/6478783?v=4",
@@ -767,7 +767,6 @@
       "contributions": [
         "code"
       ]
->>>>>>> 6f0035e7
     }
   ],
   "contributorsPerLine": 4,
