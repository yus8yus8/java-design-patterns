--- conflicted
+++ resolved
@@ -292,8 +292,6 @@
       ]
     },
     {
-<<<<<<< HEAD
-=======
       "login": "IAmPramod",
       "name": "Pramod Gupta",
       "avatar_url": "https://avatars1.githubusercontent.com/u/2184241?v=4",
@@ -312,18 +310,13 @@
       ]
     },
     {
->>>>>>> 68308dc5
       "login": "Anurag870",
       "name": "Anurag870",
       "avatar_url": "https://avatars1.githubusercontent.com/u/6295975?v=4",
       "profile": "https://github.com/Anurag870",
       "contributions": [
-<<<<<<< HEAD
         "code",
         "doc"
-=======
-        "code"
->>>>>>> 68308dc5
       ]
     },
     {
