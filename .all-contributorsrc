--- conflicted
+++ resolved
@@ -292,12 +292,15 @@
       ]
     },
     {
-<<<<<<< HEAD
       "login": "leonmak",
       "name": "Leon Mak",
       "avatar_url": "https://avatars3.githubusercontent.com/u/13071508?v=4",
       "profile": "http://leonmak.me",
-=======
+      "contributions": [
+        "code"
+      ]
+    },
+    {
       "login": "perwramdemark",
       "name": "Per Wramdemark",
       "avatar_url": "https://avatars2.githubusercontent.com/u/7052193?v=4",
@@ -545,7 +548,6 @@
       "name": "Robert Kasperczyk",
       "avatar_url": "https://avatars1.githubusercontent.com/u/9137432?v=4",
       "profile": "https://github.com/robertt240",
->>>>>>> 09880e38
       "contributions": [
         "code"
       ]
